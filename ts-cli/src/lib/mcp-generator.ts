--- conflicted
+++ resolved
@@ -382,7 +382,6 @@
 	);
 	*/
 
-<<<<<<< HEAD
 	return server.server;
 }
 
@@ -391,20 +390,6 @@
 // ============================================================================
 
 import { StdioServerTransport } from "@modelcontextprotocol/sdk/server/stdio.js";
-=======
-	switch (name) {
-${endpoints.map(endpoint => {
-	const toolName = this.generateToolName(endpoint)
-	const hasRequiredParams = endpoint.parameters?.some(p => p.required || p.location === "path") || false
-	const argsParam = hasRequiredParams ? "(args || {}) as any" : "args"
-	return `		case "${toolName}":
-			return await ${toolName}(${argsParam});`
-}).join('\n')}
-		default:
-			throw new Error("Unknown tool: " + name);
-	}
-});
->>>>>>> 92301bee
 
 async function main() {
 	const server = createStatelessServer({ config: { appPort: "${options.appPort || 3000}" } });
@@ -593,39 +578,6 @@
 		verboseLog("Python server generation not yet implemented")
 	}
 
-<<<<<<< HEAD
-=======
-	private async generateToolHandlers(
-		endpoints: ExpressEndpoint[],
-		options: MCPGenerationOptions
-	): Promise<void> {
-		const toolsDir = join(this.outDir, "tools")
-		if (!existsSync(toolsDir)) {
-			mkdirSync(toolsDir, { recursive: true })
-		}
-
-		for (const endpoint of endpoints) {
-			const toolName = this.generateToolName(endpoint)
-			let handlerCode = this.generateToolHandler(endpoint, options)
-			if (this.language === "typescript") {
-				writeFileSync(join(toolsDir, `${toolName}.ts`), handlerCode)
-			} else if (this.language === "javascript") {
-				// Strip types for JS output
-				handlerCode = handlerCode.replace(/interface [^{]+{[^}]+}/g, "")
-				// Only remove type annotations in function parameters and return types, not object properties
-				handlerCode = handlerCode.replace(/\(args: [^)]+\)/g, "(args = {})")
-				handlerCode = handlerCode.replace(/: Promise<[^>]+>/g, "")
-				handlerCode = handlerCode.replace(/: RequestInit/g, "")
-				writeFileSync(join(toolsDir, `${toolName}.js`), handlerCode)
-			} else {
-				writeFileSync(join(toolsDir, `${toolName}.py`), handlerCode)
-			}
-		}
-
-		verboseLog(`Generated ${endpoints.length} tool handlers`)
-	}
-
->>>>>>> 92301bee
 	private generateToolName(endpoint: ExpressEndpoint): string {
 		// Convert path and method to camelCase tool name
 		// e.g., GET /api/users/:id -> getApiUsersById
