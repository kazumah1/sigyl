import { CloudRunService, CloudRunConfig, SigylConfigUnion } from '../../container-builder/src/gcp/cloudRunService';
import { supabase } from '../config/database';
import { fetchSigylYaml } from './yaml';
import { google } from 'googleapis';
import { createAPIRequest } from 'googleapis-common';
import type { LogCallback } from '../../container-builder/src/types/log';

// Google Cloud Run configuration
const CLOUD_RUN_CONFIG: CloudRunConfig = {
  projectId: process.env.GOOGLE_CLOUD_PROJECT_ID || '',
  region: process.env.GOOGLE_CLOUD_REGION || 'us-central1',
  // Remove credential fields - let GoogleAuth use GOOGLE_APPLICATION_CREDENTIALS automatically
  serviceAccountKey: '',
  keyFilePath: ''
};

// Auth and Compute client setup (do this once at module scope)
let auth: any;
let compute: any;

async function initGoogleClients() {
  if (!auth) {
    auth = await google.auth.getClient({
      scopes: ['https://www.googleapis.com/auth/cloud-platform'],
    });
  }
  if (!compute) {
    compute = google.compute('v1');
  }
}

export interface DeploymentRequest {
  repoUrl: string;
  repoName: string;
  branch?: string;
  env: Record<string, string>;
  userId?: string;
  username?: string;
  selectedSecrets?: string[];
  githubToken?: string;
}

export interface RedeploymentRequest {
  repoUrl: string;
  repoName: string;
  branch?: string;
  env: Record<string, string>;
  userId?: string;
  username?: string;
  selectedSecrets?: string[];
  githubToken?: string;
  serviceName?: string;
  packageId?: string;
}

export interface DeploymentResult {
  success: boolean;
  deploymentUrl?: string;
  serviceName?: string;
  packageId?: string;
  error?: string;
  securityReport?: any;
  proxyUrl?: string;
}

export interface RedeploymentResult {
  success: boolean;
  deploymentUrl?: string;
  serviceName?: string;
  packageId?: string;
  error?: string;
  securityReport?: any;
  proxyUrl?: string;
<<<<<<< HEAD
  logs?: string[];
=======
>>>>>>> cff5d70a
}

// Helper: sleep
function sleep(ms: number) {
  return new Promise((resolve) => setTimeout(resolve, ms));
}

// Helper: Delay
function getDelay(attempt: number, baseDelayMs = 1000, maxDelayMs = 10000): number {
  const expDelay = Math.min(maxDelayMs, baseDelayMs * 2 ** attempt);
  const jitter = Math.random() * expDelay;
  return jitter;
}

// Helper: Create Backend Service
export async function createBackendService(backendServiceName: string, project: string) {
  await initGoogleClients();
  try {
    const res = await compute.backendServices.get({
      project,
      backendService: backendServiceName,
      auth,
    });
    if (res && res.status === 200 && res.data?.selfLink) {
      console.log(`[SKIP] Backend service "${backendServiceName}" already exists.`)
      return;
    }
  } catch (err: any) {
    if (err?.code !== 404) {
      throw err;
    }
    console.log(`[CREATE] Creating backend service "${backendServiceName}"...`);
    const res = await compute.backendServices.insert({
      project,
      requestBody: {
        name: backendServiceName,
        loadBalancingScheme: 'EXTERNAL_MANAGED',
        protocol: 'HTTPS',
      },
      auth,
    });
    // Wait for the global operation to complete
    const operationName = res.data.name;
    let opStatus = res.data.status;
    const maxWaitMs = 120000; // Increased from 30000 (30s) to 120000 (2 minutes)
    const start = Date.now();
    let attempt = 0;
    while (opStatus !== 'DONE' && Date.now() - start < maxWaitMs) {
      await sleep(getDelay(attempt));
      attempt++;
      const opRes = await compute.globalOperations.get({
        project,
        operation: operationName,
        auth,
      });
      opStatus = opRes.data.status;
    }
    if (opStatus !== 'DONE') {
      throw new Error(`Backend service creation operation did not complete in time`);
    }
  }
}

// Helper: Create Serverless NEG
export async function createNeg(negName: string, region: string, project: string, cloudRunService: string) {
  await initGoogleClients();
  try {
    const res = await compute.regionNetworkEndpointGroups.get({
      project,
      region,
      networkEndpointGroup: negName,
      auth,
    });
    if (res && res.status === 200 && res.data?.networkEndpointType === 'SERVERLESS') {
      console.log(`[SKIP] NEG "${negName}" already exists.`);
      return;
    }
  } catch (err: any) {
    if (err?.code !== 404) {
      throw err;
    }
    console.log(`[CREATE] Creating NEG "${negName}"...`);
    const parameters = {
      options: {
        url: `https://compute.googleapis.com/compute/v1/projects/${project}/regions/${region}/networkEndpointGroups`,
        method: 'POST',
      },
      params: {
        project,
        region,
        zone: undefined,
        requestBody: {
          name: negName,
          networkEndpointType: 'SERVERLESS',
          cloudRun: { service: cloudRunService },
        },
        auth,
      },
      requiredParams: ['project', 'region'],
      pathParams: ['project', 'region'],
      context: { _options: {}, google },
    };
  
    await createAPIRequest<any>(parameters);
  }
}

// Helper: Wait for Backend Service to be ready
export async function waitForBackendServiceReady(backendServiceName: string, project: string, maxWaitMs = 120000) { // Increased default from 20000 to 120000
  await initGoogleClients();
  const start = Date.now();
  let attempt = 0;
  while (Date.now() - start < maxWaitMs) {
    try {
      const res = await compute.backendServices.get({
        project,
        backendService: backendServiceName,
        auth,
      });
      // If the backend service exists and has a selfLink, consider it ready
      if (res && res.status === 200 && res.data && res.data.selfLink) {
        return;
      }
    } catch (err) {
      // Ignore errors and keep polling
    }
    await sleep(getDelay(attempt));
    attempt++;
  }
  throw new Error(`Backend service ${backendServiceName} not ready after ${maxWaitMs}ms`);
}

// Helper: Add NEG to Backend Service
export async function addNegToBackendService(backendServiceName: string, negName: string, region: string, project: string) {
  await initGoogleClients();
  await compute.backendServices.patch({
    project,
    backendService: backendServiceName,
    requestBody: {
      backends: [
        {
          group: `projects/${project}/regions/${region}/networkEndpointGroups/${negName}`,
        },
      ],
    },
    auth,
  });
}

// Helper: Wait for NEG to be ready on Backend Service
export async function waitForNegReadyOnBackendService(backendServiceName: string, negName: string, region: string, project: string, maxWaitMs = 120000) { // Increased default from 30000 to 120000
  await initGoogleClients();
  const groupUrl = `projects/${project}/regions/${region}/networkEndpointGroups/${negName}`;
  const start = Date.now();
  while (Date.now() - start < maxWaitMs) {
    try {
      const res = await compute.backendServices.get({
        project,
        backendService: backendServiceName,
        auth,
      });
      if (
        res &&
        res.status === 200 &&
        res.data &&
        Array.isArray(res.data.backends) &&
        res.data.backends.some((b: any) => b.group && b.group.endsWith(groupUrl))
      ) {
        return;
      }
    } catch (err) {
      // Ignore errors and keep polling
    }
    await new Promise(r => setTimeout(r, 2000));
  }
  throw new Error(`NEG ${negName} not ready on backend service ${backendServiceName} after ${maxWaitMs}ms`);
}

// Helper: Add Path Rule to URL Map
export async function addPathRuletoUrlMap(urlMapName: string, path: string, backendServiceName: string, project: string) {
  await initGoogleClients();
  // Get the current URL map
  const urlMapRes = await compute.urlMaps.get({
    project,
    urlMap: urlMapName,
    auth,
  });
  const urlMap = urlMapRes.data;
  // Find the first path matcher and add a new path rule
  const pathMatcher = urlMap.pathMatchers && urlMap.pathMatchers[0];
  if (!pathMatcher) throw new Error('No pathMatcher found in URL map');
  pathMatcher.pathRules = pathMatcher.pathRules || [];
  // Deduplicate: Only add if not already present
  const backendServiceUrl = `projects/${project}/global/backendServices/${backendServiceName}`;
  const alreadyExists = pathMatcher.pathRules.some((rule: any) =>
    rule.paths && rule.paths.includes(path) && rule.service === backendServiceUrl
  );
  if (!alreadyExists) {
    pathMatcher.pathRules.push({
      paths: [path],
      service: backendServiceUrl,
      routeAction: {
        urlRewrite: {
          pathPrefixRewrite: '/mcp'
        }
      }
    });
    // Patch the URL map only if we added a rule
    await compute.urlMaps.patch({
      project,
      urlMap: urlMapName,
      requestBody: urlMap,
      auth,
    });
  } else {
    console.log(`[URL MAP] Path rule for ${path} -> ${backendServiceName} already exists, skipping.`);
  }
}

// Helper: Retry addPathRuletoUrlMap if backend service is not ready
export async function retryAddPathRuleToUrlMap(
  urlMapName: string,
  path: string,
  backendServiceName: string,
  project: string,
  maxAttempts = 10,
  delayMs = 5000
) {
  let lastError;
  for (let attempt = 1; attempt <= maxAttempts; attempt++) {
    try {
      await addPathRuletoUrlMap(urlMapName, path, backendServiceName, project);
      return;
    } catch (err: any) {
      lastError = err;
      if (
        err &&
        err.message &&
        err.message.includes('is not ready')
      ) {
        // Wait and retry
        await new Promise((r) => setTimeout(r, delayMs));
      } else {
        throw err; // Some other error, don't retry
      }
    }
  }
  throw lastError;
}

// Helper: Remove Path Rule from URL Map
export async function removePathRuleFromUrlMap(urlMapName: string, path: string, backendServiceName: string, project: string) {
  await initGoogleClients();
  try {
    // Get the current URL map
    const urlMapRes = await compute.urlMaps.get({
      project,
      urlMap: urlMapName,
      auth,
    });
    const urlMap = urlMapRes.data;
    let changed = false;
    if (urlMap.pathMatchers && Array.isArray(urlMap.pathMatchers)) {
      for (const pathMatcher of urlMap.pathMatchers) {
        if (Array.isArray(pathMatcher.pathRules)) {
          const originalLength = pathMatcher.pathRules.length;
          pathMatcher.pathRules = pathMatcher.pathRules.filter(
            (rule: any) => !(rule.paths && rule.paths.includes(path) && rule.service && rule.service.endsWith(backendServiceName))
          );
          if (pathMatcher.pathRules.length !== originalLength) {
            changed = true;
          }
        }
      }
    }
    // Remove as defaultService if present
    if (urlMap.defaultService && urlMap.defaultService.endsWith(backendServiceName)) {
      // Set to a safe fallback backend service (must exist!)
      const fallback = `https://www.googleapis.com/compute/v1/projects/${project}/global/backendServices/sigyl-mcp-dummy-backend-1nva0v9aasdk123o`;
      urlMap.defaultService = fallback;
      changed = true;
      console.warn(`[URL MAP] defaultService referenced backend being deleted. Set to fallback: ${fallback}`);
    }
    if (changed) {
      await compute.urlMaps.patch({
        project,
        urlMap: urlMapName,
        requestBody: urlMap,
        auth,
      });
      console.log(`[URL MAP] Removed path rule(s) and/or defaultService for ${path} -> ${backendServiceName}`);
    } else {
      console.log(`[URL MAP] No path rule or defaultService found for ${path} -> ${backendServiceName}`);
    }
    return true;
  } catch (err) {
    console.error('Failed to remove path rule from URL map:', err);
    return false;
  }
}

/**
 * Deploy MCP repository to Google Cloud Run with security validation and secrets management
 */
export async function deployRepo(request: DeploymentRequest, onLog?: LogCallback): Promise<DeploymentResult> {
  function log(line: string) {
    if (onLog) onLog(line);
    console.log(line);
  }
  try {
    log('🚀 Starting Google Cloud Run deployment for: ' + request.repoName);

    if (!CLOUD_RUN_CONFIG.projectId) {
      log('❌ Google Cloud credentials not configured.');
      throw new Error('Google Cloud credentials not configured. Set GOOGLE_CLOUD_PROJECT_ID environment variable.');
    }

    const [owner, repo] = request.repoName.split('/');

    // Try to fetch sigyl.yaml configuration
    let sigylConfig;
    try {
      log('📋 Fetching sigyl.yaml configuration...');
      sigylConfig = await fetchSigylYaml(owner, repo, request.branch || 'main', request.githubToken);
      log('✅ Found sigyl.yaml configuration: ' + (sigylConfig?.runtime || 'unknown'));
    } catch (error) {
      log('⚠️ Could not fetch sigyl.yaml: ' + (error instanceof Error ? error.message : String(error)));
      throw new Error('sigyl.yaml could not be fetched or parsed. Deployment cannot continue.');
    }

    // Only set minimal required environment variables for Cloud Run
    const deploymentEnv = {
      NODE_ENV: 'production',
      MCP_TRANSPORT: 'http',
      MCP_ENDPOINT: '/mcp',
      PORT: '8080'
    };

    // Initialize Cloud Run service
    // console.log("cloud run config", CLOUD_RUN_CONFIG);
    const cloudRunService = new CloudRunService(CLOUD_RUN_CONFIG);

    log('🔒 Deploying with security validation...');

    // Deploy to Cloud Run with integrated security validation
    const cloudRunResult = await cloudRunService.deployMCPServer({
      repoUrl: request.repoUrl,
      repoName: request.repoName,
      branch: request.branch || 'main',
      environmentVariables: deploymentEnv,
      sigylConfig: sigylConfig as SigylConfigUnion,
      githubToken: request.githubToken
    });

    if (!cloudRunResult.success) {
      log('❌ Google Cloud Run deployment failed: ' + (cloudRunResult.error || 'unknown error'));
      return {
        success: false,
        error: cloudRunResult.error || 'Google Cloud Run deployment failed',
        securityReport: cloudRunResult.securityReport
      };
    } else {
      log('✅ Google Cloud Run deployment succeeded.');
      // === Creating NEG and backend service using Google Cloud Node.js SDK ===
      const negName = `neg-${cloudRunResult.serviceName}`;
      const backendServiceName = `sigyl-backend-${cloudRunResult.serviceName}`;
      const urlMapName = `sigyl-load-balancer`;
      const region = CLOUD_RUN_CONFIG.region;
      const project = CLOUD_RUN_CONFIG.projectId;
      const path = `/@${request.repoName}/mcp`;

      await Promise.all([
        createBackendService(backendServiceName, project),
        createNeg(negName, region, project, cloudRunResult.serviceName || ''),
      ]);
      await addNegToBackendService(backendServiceName, negName, region, project);
      await waitForNegReadyOnBackendService(backendServiceName, negName, region, project);
      await retryAddPathRuleToUrlMap(urlMapName, path, backendServiceName, project);

      // === Ensure unauthenticated invocations are allowed BEFORE polling ===
      try {
        const cloudRunService = new CloudRunService(CLOUD_RUN_CONFIG);
        await cloudRunService.allowUnauthenticated(cloudRunResult.serviceName!);
        log('✅ Allowed unauthenticated invocations for Cloud Run service.');
      } catch (err) {
        log('⚠️ Failed to set unauthenticated invoker policy: ' + (err instanceof Error ? err.message : String(err)));
      }
    }

    // === Insert/Upsert into mcp_packages ===
    let packageId: string | null = null;
    let tools: any[] = [];
    // Parse configSchema for secrets
    let requiredSecrets: any[] = [];
    let optionalSecrets: any[] = [];
    let configSchema: any = undefined;
    let authorIdToUse = request.userId || null;
    // If userId is not a valid UUID, look up in profiles table
    if (authorIdToUse && !/^([0-9a-f]{8}-[0-9a-f]{4}-[0-9a-f]{4}-[0-9a-f]{4}-[0-9a-f]{12})$/i.test(authorIdToUse)) {
      let githubIdNumeric = authorIdToUse;
      if (githubIdNumeric.startsWith('github_')) {
        githubIdNumeric = githubIdNumeric.replace('github_', '');
      }
      // console.log('[DEPLOY] userId is not a UUID, looking up in profiles table by github_id:', githubIdNumeric);
      const { data: profile, error: profileError } = await supabase
        .from('profiles')
        .select('id')
        .eq('github_id', githubIdNumeric)
        .single();
      if (profileError) {
        console.warn('[DEPLOY] Error looking up profile for github_id', githubIdNumeric, profileError);
      }
      if (profile && profile.id) {
        authorIdToUse = profile.id;
        // console.log('[DEPLOY] Found UUID for github_id:', authorIdToUse);
      } else {
        console.warn('[DEPLOY] No profile found for github_id', githubIdNumeric);
        authorIdToUse = null;
      }
    }
    // console.log('[DEPLOY] Using author_id:', authorIdToUse);
    // console.log('[DEPLOY] Incoming request.userId:', request.userId);

    // Use configSchema from sigylConfig
    if (sigylConfig && typeof sigylConfig === 'object') {
      if ('startCommand' in sigylConfig && sigylConfig.startCommand && typeof sigylConfig.startCommand === 'object' && 'configSchema' in sigylConfig.startCommand) {
        configSchema = sigylConfig.startCommand.configSchema;
        // console.log('[DEPLOY] Using configSchema from sigylConfig.startCommand.configSchema');
      } else if ('configSchema' in sigylConfig) {
        configSchema = sigylConfig.configSchema;
        // console.log('[DEPLOY] Using configSchema from sigylConfig.configSchema');
      }
    }
    // console.log('[DEPLOY] Parsed configSchema:', JSON.stringify(configSchema, null, 2));
    if (configSchema && typeof configSchema === 'object' && configSchema.type === 'object' && configSchema.properties && typeof configSchema.properties === 'object') {
      const requiredKeys = Array.isArray(configSchema.required) ? configSchema.required : [];
      for (const [key, prop] of Object.entries(configSchema.properties)) {
        if (prop && typeof prop === 'object') {
          const secretObj = { name: key, ...prop };
          if (requiredKeys.includes(key)) {
            requiredSecrets.push(secretObj);
          } else {
            optionalSecrets.push(secretObj);
          }
        }
      }
    }
    // console.log('[DEPLOY] Computed requiredSecrets:', JSON.stringify(requiredSecrets, null, 2));
    // console.log('[DEPLOY] Computed optionalSecrets:', JSON.stringify(optionalSecrets, null, 2));
    try {
      // Fetch tools from the deployed server (handle event-stream)
      const toolsResp = await fetch(`${cloudRunResult.deploymentUrl}/mcp`, {
        method: 'POST',
        headers: {
          'Content-Type': 'application/json',
          'Accept': 'application/json, text/event-stream',
          'x-sigyl-api-key': process.env.SIGYL_MASTER_KEY || ''
        },
        body: JSON.stringify({
          jsonrpc: '2.0',
          id: 1,
          method: 'tools/list',
          params: {}
        })
      });
      // Parse event-stream response
      const text = await toolsResp.text();
      const match = text.match(/data: (\{.*\})/);
      let toolsData: any = {};
      if (match) {
        toolsData = JSON.parse(match[1]);
      } else {
        try { toolsData = JSON.parse(text); } catch {}
      }
      if (typeof toolsData === 'object' && toolsData !== null && 'result' in toolsData && toolsData.result && Array.isArray(toolsData.result.tools)) {
        tools = toolsData.result.tools;
      }
      // console.log('[DEPLOY] Tools fetched from MCP server:', JSON.stringify(tools, null, 2));
      // Upsert mcp_packages with tools, author_id, required_secrets, and optional_secrets
      const mcpPackagesPayload = {
        name: request.repoName,
        slug: request.repoName,
        version: null,
        description: `MCP server for ${request.repoName}`,
        author_id: authorIdToUse,
        source_api_url: `https://server.sigyl.dev/@${request.repoName}`,
        service_name: cloudRunResult.serviceName || null,
        tags: null,
        logo_url: null,
        screenshots: null,
        tools: tools as any[],
        category: 'general',
        verified: false,
        required_secrets: requiredSecrets.length > 0 ? requiredSecrets : null,
        optional_secrets: optionalSecrets.length > 0 ? optionalSecrets : null,
        ready: false
      };
      // console.log('[DEPLOY] Upserting mcp_packages with payload:', JSON.stringify(mcpPackagesPayload, null, 2));
      const { data: pkgRows, error: pkgError } = await supabase
        .from('mcp_packages')
        .upsert([
          mcpPackagesPayload
        ], { onConflict: 'source_api_url' })
        .select();
      if (pkgRows && pkgRows.length > 0) {
        packageId = pkgRows[0].id;
      }
      if (pkgError) {
        console.error('❌ Failed to upsert mcp_packages:', pkgError);
      }
    } catch (err) {
      console.error('❌ Error fetching or inserting tools:', err);
    }
    // === Insert tools into mcp_tools table ===
    if (cloudRunResult.deploymentUrl && packageId && tools.length > 0) {
      try {
        for (const tool of tools) {
          // console.log('[DEPLOY] Upserting mcp_tools with:', JSON.stringify({
          //   package_id: packageId,
          //   tool_name: tool.name,
          //   description: tool.description || null,
          //   input_schema: tool.inputSchema || null,
          //   output_schema: tool.outputSchema || null
          // }, null, 2));
          await supabase.from('mcp_tools').upsert({
            package_id: packageId,
            tool_name: tool.name,
            description: tool.description || null,
            input_schema: tool.inputSchema || null,
            output_schema: tool.outputSchema || null
          });
        }
      } catch (err) {
        console.error('❌ Error inserting tools:', err);
      }
    }

    return {
      success: true,
      ...(cloudRunResult.deploymentUrl && { deploymentUrl: cloudRunResult.deploymentUrl }),
      ...(cloudRunResult.serviceName && { serviceName: cloudRunResult.serviceName }),
      ...(cloudRunResult.securityReport && { securityReport: cloudRunResult.securityReport })
    };

  } catch (error) {
    const msg = error instanceof Error ? error.message : String(error);
    if (onLog) onLog('❌ Deployment failed: ' + msg);
    console.error('❌ Deployment failed:', error);
    return {
      success: false,
      error: msg
    };
  }
}

/**
 * Legacy function for backward compatibility
 * @deprecated Use deployRepo instead
 */
export async function deployRepoLegacy({ repoUrl, env }: { repoUrl: string, env: Record<string, string> }) {
  console.warn('⚠️ deployRepoLegacy is deprecated. Use deployRepo instead.');
  
  const repoName = repoUrl.replace('https://github.com/', '');
  const result = await deployRepo({
    repoUrl,
    repoName,
    env
  });

  if (!result.success) {
    throw new Error(result.error);
  }

  // Return legacy format for backward compatibility
  return {
    url: result.deploymentUrl,
    service: {
      url: result.deploymentUrl,
      id: result.serviceName
    }
  };
}

/**
 * Redeploy an existing MCP server (rebuild and update existing Cloud Run service)
 * - Does NOT create a new Cloud Run service or new mcp_packages/mcp_tools rows
 * - Only updates the existing service and DB rows
 * @param githubToken Optional GitHub App installation token for private repo access
 */
export async function redeployRepo(request: RedeploymentRequest, onLog?: LogCallback): Promise<RedeploymentResult> {
  function log(line: string) {
    if (onLog) onLog(line);
    console.log(line);
  }
  try {
    log(`🔄 Starting redeploy for service: ${request.serviceName}`);
    if (!CLOUD_RUN_CONFIG.projectId) {
      throw new Error('Google Cloud credentials not configured. Set GOOGLE_CLOUD_PROJECT_ID environment variable.');
    }
    const [owner, repo] = request.repoName.split('/');
    let sigylConfig;
    try {
      log('📋 Fetching sigyl.yaml configuration...');
      sigylConfig = await fetchSigylYaml(owner, repo, request.branch || 'main', request.githubToken);
      log('✅ Found sigyl.yaml configuration');
    } catch (error) {
      log('⚠️ Could not fetch sigyl.yaml: ' + (error instanceof Error ? error.message : String(error)));
      throw new Error('sigyl.yaml could not be fetched or parsed. Redeploy cannot continue.');
    }
    // Prepare environment variables
    const deploymentEnv = {
      ...request.env,
      NODE_ENV: 'production',
      MCP_TRANSPORT: 'http',
      MCP_ENDPOINT: '/mcp',
      PORT: '8080'
    };
    const cloudRunService = new CloudRunService(CLOUD_RUN_CONFIG);
    log('🔒 Redeploying with security validation...');
    const cloudRunResult = await cloudRunService.deployMCPServer({
      repoUrl: request.repoUrl,
      repoName: request.repoName,
      branch: request.branch || 'main',
      environmentVariables: deploymentEnv,
      sigylConfig: sigylConfig as SigylConfigUnion,
      serviceName: request.serviceName, // Use the existing service name
      githubToken: request.githubToken
    });
    if (!cloudRunResult.success) {
      log('❌ Google Cloud Run redeploy failed: ' + (cloudRunResult.error || 'unknown error'));
      return { success: false, error: cloudRunResult.error || 'Google Cloud Run redeploy failed' };
    }
    log('✅ Successfully redeployed to Google Cloud Run');
    // Fetch tools from the deployed server
    let tools: any[] = [];
    try {
      const toolsResp = await fetch(`${cloudRunResult.deploymentUrl}/mcp`, {
        method: 'POST',
        headers: {
          'Content-Type': 'application/json',
          'Accept': 'application/json, text/event-stream',
          'x-sigyl-api-key': process.env.SIGYL_MASTER_KEY || ''
        },
        body: JSON.stringify({
          jsonrpc: '2.0',
          id: 1,
          method: 'tools/list',
          params: {}
        })
      });
      const text = await toolsResp.text();
      const match = text.match(/data: (\{.*\})/);
      let toolsData: any = {};
      if (match) {
        toolsData = JSON.parse(match[1]);
      } else {
        try { toolsData = JSON.parse(text); } catch {}
      }
      if (typeof toolsData === 'object' && toolsData !== null && 'result' in toolsData && toolsData.result && Array.isArray(toolsData.result.tools)) {
        tools = toolsData.result.tools;
      }
      log('✅ Tools fetched from MCP server');
    } catch (err) {
      log('❌ Error fetching tools from MCP server');
    }
    // Update mcp_packages
    const mcpPackagesPayload = {
      name: request.repoName,
      slug: request.repoName,
      version: null,
      description: null,
      source_api_url: cloudRunResult.deploymentUrl || null,
      service_name: cloudRunResult.serviceName || null,
      tags: null,
      logo_url: null,
      screenshots: null,
      tools: tools as any[],
      category: 'general',
      verified: false,
      updated_at: new Date().toISOString(),
      ready: false
    };
    if (!request.packageId) {
      log('❌ No packageId provided for redeploy.');
      return { success: false, error: 'No packageId provided for redeploy.' };
    }
    const { error: pkgError } = await supabase
      .from('mcp_packages')
      .update(mcpPackagesPayload)
      .eq('id', request.packageId);
    if (pkgError) {
      log('❌ Failed to update mcp_packages: ' + pkgError.message);
    } else {
      log('✅ Updated mcp_packages');
    }
    // Update mcp_tools
    if (tools.length > 0) {
      // Remove old tools for this package
      await supabase.from('mcp_tools').delete().eq('package_id', request.packageId);
      for (const tool of tools) {
        await supabase.from('mcp_tools').upsert({
          package_id: request.packageId,
          tool_name: tool.name,
          description: tool.description || null,
          input_schema: tool.inputSchema || null,
          output_schema: tool.outputSchema || null
        });
      }
      log('✅ Updated mcp_tools');
    }
    return {
      success: true,
      deploymentUrl: cloudRunResult.deploymentUrl,
      serviceName: cloudRunResult.serviceName,
      securityReport: cloudRunResult.securityReport
    };
  } catch (error) {
    const msg = error instanceof Error ? error.message : String(error);
    if (onLog) onLog('❌ Redeploy failed: ' + msg);
    return {
      success: false,
      error: msg
    };
  }
}<|MERGE_RESOLUTION|>--- conflicted
+++ resolved
@@ -53,6 +53,19 @@
   packageId?: string;
 }
 
+export interface RedeploymentRequest {
+  repoUrl: string;
+  repoName: string;
+  branch?: string;
+  env: Record<string, string>;
+  userId?: string;
+  username?: string;
+  selectedSecrets?: string[];
+  githubToken?: string;
+  serviceName?: string;
+  packageId?: string;
+}
+
 export interface DeploymentResult {
   success: boolean;
   deploymentUrl?: string;
@@ -71,10 +84,7 @@
   error?: string;
   securityReport?: any;
   proxyUrl?: string;
-<<<<<<< HEAD
   logs?: string[];
-=======
->>>>>>> cff5d70a
 }
 
 // Helper: sleep
@@ -665,22 +675,47 @@
  * @param githubToken Optional GitHub App installation token for private repo access
  */
 export async function redeployRepo(request: RedeploymentRequest, onLog?: LogCallback): Promise<RedeploymentResult> {
+export async function redeployRepo(request: RedeploymentRequest, onLog?: LogCallback): Promise<RedeploymentResult> {
   function log(line: string) {
     if (onLog) onLog(line);
     console.log(line);
   }
   try {
     log(`🔄 Starting redeploy for service: ${request.serviceName}`);
+    log(`🔄 Starting redeploy for service: ${request.serviceName}`);
     if (!CLOUD_RUN_CONFIG.projectId) {
       throw new Error('Google Cloud credentials not configured. Set GOOGLE_CLOUD_PROJECT_ID environment variable.');
     }
+    const [owner, repo] = request.repoName.split('/');
     const [owner, repo] = request.repoName.split('/');
     let sigylConfig;
     try {
       log('📋 Fetching sigyl.yaml configuration...');
       sigylConfig = await fetchSigylYaml(owner, repo, request.branch || 'main', request.githubToken);
       log('✅ Found sigyl.yaml configuration');
+    try {
+      log('📋 Fetching sigyl.yaml configuration...');
+      sigylConfig = await fetchSigylYaml(owner, repo, request.branch || 'main', request.githubToken);
+      log('✅ Found sigyl.yaml configuration');
     } catch (error) {
+      log('⚠️ Could not fetch sigyl.yaml: ' + (error instanceof Error ? error.message : String(error)));
+      throw new Error('sigyl.yaml could not be fetched or parsed. Redeploy cannot continue.');
+    }
+    // Prepare environment variables
+    const deploymentEnv = {
+      ...request.env,
+      NODE_ENV: 'production',
+      MCP_TRANSPORT: 'http',
+      MCP_ENDPOINT: '/mcp',
+      PORT: '8080'
+    };
+    const cloudRunService = new CloudRunService(CLOUD_RUN_CONFIG);
+    log('🔒 Redeploying with security validation...');
+    const cloudRunResult = await cloudRunService.deployMCPServer({
+      repoUrl: request.repoUrl,
+      repoName: request.repoName,
+      branch: request.branch || 'main',
+      environmentVariables: deploymentEnv,
       log('⚠️ Could not fetch sigyl.yaml: ' + (error instanceof Error ? error.message : String(error)));
       throw new Error('sigyl.yaml could not be fetched or parsed. Redeploy cannot continue.');
     }
@@ -703,10 +738,16 @@
       serviceName: request.serviceName, // Use the existing service name
       githubToken: request.githubToken
     });
+      serviceName: request.serviceName, // Use the existing service name
+      githubToken: request.githubToken
+    });
     if (!cloudRunResult.success) {
       log('❌ Google Cloud Run redeploy failed: ' + (cloudRunResult.error || 'unknown error'));
       return { success: false, error: cloudRunResult.error || 'Google Cloud Run redeploy failed' };
-    }
+      log('❌ Google Cloud Run redeploy failed: ' + (cloudRunResult.error || 'unknown error'));
+      return { success: false, error: cloudRunResult.error || 'Google Cloud Run redeploy failed' };
+    }
+    log('✅ Successfully redeployed to Google Cloud Run');
     log('✅ Successfully redeployed to Google Cloud Run');
     // Fetch tools from the deployed server
     let tools: any[] = [];
@@ -737,11 +778,17 @@
         tools = toolsData.result.tools;
       }
       log('✅ Tools fetched from MCP server');
+      log('✅ Tools fetched from MCP server');
     } catch (err) {
       log('❌ Error fetching tools from MCP server');
+      log('❌ Error fetching tools from MCP server');
     }
     // Update mcp_packages
     const mcpPackagesPayload = {
+      name: request.repoName,
+      slug: request.repoName,
+      version: null,
+      description: null,
       name: request.repoName,
       slug: request.repoName,
       version: null,
@@ -751,7 +798,11 @@
       tags: null,
       logo_url: null,
       screenshots: null,
+      tags: null,
+      logo_url: null,
+      screenshots: null,
       tools: tools as any[],
+      category: 'general',
       category: 'general',
       verified: false,
       updated_at: new Date().toISOString(),
@@ -761,21 +812,31 @@
       log('❌ No packageId provided for redeploy.');
       return { success: false, error: 'No packageId provided for redeploy.' };
     }
+    if (!request.packageId) {
+      log('❌ No packageId provided for redeploy.');
+      return { success: false, error: 'No packageId provided for redeploy.' };
+    }
     const { error: pkgError } = await supabase
       .from('mcp_packages')
       .update(mcpPackagesPayload)
       .eq('id', request.packageId);
+      .eq('id', request.packageId);
     if (pkgError) {
+      log('❌ Failed to update mcp_packages: ' + pkgError.message);
       log('❌ Failed to update mcp_packages: ' + pkgError.message);
     } else {
       log('✅ Updated mcp_packages');
+      log('✅ Updated mcp_packages');
     }
     // Update mcp_tools
+    if (tools.length > 0) {
     if (tools.length > 0) {
       // Remove old tools for this package
       await supabase.from('mcp_tools').delete().eq('package_id', request.packageId);
+      await supabase.from('mcp_tools').delete().eq('package_id', request.packageId);
       for (const tool of tools) {
         await supabase.from('mcp_tools').upsert({
+          package_id: request.packageId,
           package_id: request.packageId,
           tool_name: tool.name,
           description: tool.description || null,
@@ -784,19 +845,25 @@
         });
       }
       log('✅ Updated mcp_tools');
+      log('✅ Updated mcp_tools');
     }
     return {
       success: true,
       deploymentUrl: cloudRunResult.deploymentUrl,
+      serviceName: cloudRunResult.serviceName,
+      securityReport: cloudRunResult.securityReport
       serviceName: cloudRunResult.serviceName,
       securityReport: cloudRunResult.securityReport
     };
   } catch (error) {
     const msg = error instanceof Error ? error.message : String(error);
     if (onLog) onLog('❌ Redeploy failed: ' + msg);
+    const msg = error instanceof Error ? error.message : String(error);
+    if (onLog) onLog('❌ Redeploy failed: ' + msg);
     return {
       success: false,
       error: msg
+      error: msg
     };
   }
 }