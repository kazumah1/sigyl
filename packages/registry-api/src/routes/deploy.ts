import express, { Request, Response } from 'express';
import { fetchMCPYaml } from '../services/yaml';
import { deployRepo, DeploymentRequest } from '../services/deployer';
import { PackageService } from '../services/packageService';

const router = express.Router();
const packageService = new PackageService();

router.post('/deploy', async (req: Request, res: Response) => {
  try {
    const { repoUrl, githubToken, branch = 'main' } = req.body;
    
    if (!repoUrl) {
      return res.status(400).json({
        success: false,
        error: 'Missing required field: repoUrl'
      });
    }

    // Extract repo name from URL
    const repoName = repoUrl.replace('https://github.com/', '');
    const [owner, repo] = repoName.split('/');
    
    console.log(`🚀 Starting deployment for ${repoName}...`);

    // Fetch MCP metadata
    let metadata;
    try {
      metadata = await fetchMCPYaml(owner, repo, branch, githubToken);
    } catch (error) {
      console.warn('⚠️ Could not fetch MCP metadata, using defaults');
      metadata = { 
        name: repo,
        description: `MCP Server for ${repo}`,
        port: 3000 
      };
    }

    // Prepare deployment request
    const deploymentRequest: DeploymentRequest = {
      repoUrl,
      repoName,
      branch,
      env: { 
        PORT: metadata.port?.toString() || '3000'
      }
    };

    // Deploy to Google Cloud Run with security validation
    const deploymentResult = await deployRepo(deploymentRequest);

    if (!deploymentResult.success) {
      console.error('❌ Deployment failed:', deploymentResult.error);
      
      // Handle security validation failures
      if (deploymentResult.securityReport) {
        return res.status(400).json({
          success: false,
          error: 'Deployment blocked due to security issues',
          securityReport: deploymentResult.securityReport
        });
      }
      
      return res.status(500).json({
        success: false,
        error: deploymentResult.error || 'Deployment failed'
      });
    }

    const deploymentUrl = deploymentResult.deploymentUrl!;
    console.log('✅ Deployment successful:', deploymentUrl);

    // MCP-specific health check
    try {
      console.log('🔍 Performing MCP health check...');
      const healthRes = await fetch(`${deploymentUrl}/mcp`, {
        method: 'GET',
        headers: { 'Accept': 'application/json' }
      });
      
      if (!healthRes.ok) {
        console.warn(`⚠️ MCP endpoint health check failed with status ${healthRes.status}`);
        // Don't fail deployment, just warn
      } else {
        console.log('✅ MCP endpoint is healthy');
      }
    } catch (err) {
      console.warn('⚠️ MCP health check failed:', err instanceof Error ? err.message : String(err));
      // Don't fail deployment, just warn
    }

    // Register the package in the registry
    console.log('📝 Registering package in registry...');
    const registered = await packageService.createPackage({
      name: metadata.name,
      ...(metadata.version && { version: metadata.version }),
      description: metadata.description,
      source_api_url: repoUrl,
<<<<<<< HEAD
      tags: ['github', 'deployed', 'railway'],
      required_secrets: metadata.secrets || [],
=======
      tags: ['github', 'deployed', 'cloud-run'],
>>>>>>> 13121dcb
      tools: metadata.tools?.map(tool => ({
        tool_name: tool.name,
        description: tool.description,
        input_schema: tool.inputSchema,
        ...(tool.outputSchema && { output_schema: tool.outputSchema })
      })) || []
    });

    // Create deployment record
    if (registered.id) {
      await packageService.createDeployment(
        registered.id, 
        deploymentUrl, 
        `${deploymentUrl}/mcp`
      );
    }

    console.log('🎉 Deployment and registration complete!');

    res.json({ 
      success: true,
      packageId: registered.id, 
      deploymentUrl,
      mcpEndpoint: `${deploymentUrl}/mcp`,
      serviceName: deploymentResult.serviceName,
      securityReport: deploymentResult.securityReport
    });

  } catch (error: any) {
    console.error('❌ Deploy error:', error);
    
    // Handle specific error types
    if (error.message && error.message.toLowerCase().includes('not accessible')) {
      return res.status(400).json({
        success: false,
        error: 'Repository is private or inaccessible. Please ensure the GitHub App has access to this repository.'
      });
    } else if (error.message && error.message.toLowerCase().includes('google cloud')) {
      return res.status(500).json({
        success: false,
        error: 'Google Cloud Run deployment service is not configured. Please contact support.'
      });
    } else {
      return res.status(500).json({ 
        success: false,
        error: error.message || 'Internal server error' 
      });
    }
  }
});

export default router;
  <|MERGE_RESOLUTION|>--- conflicted
+++ resolved
@@ -96,12 +96,9 @@
       ...(metadata.version && { version: metadata.version }),
       description: metadata.description,
       source_api_url: repoUrl,
-<<<<<<< HEAD
-      tags: ['github', 'deployed', 'railway'],
+
+      tags: ['github', 'deployed', 'cloud-run'],
       required_secrets: metadata.secrets || [],
-=======
-      tags: ['github', 'deployed', 'cloud-run'],
->>>>>>> 13121dcb
       tools: metadata.tools?.map(tool => ({
         tool_name: tool.name,
         description: tool.description,
