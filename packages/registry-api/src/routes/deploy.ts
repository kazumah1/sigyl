import express, { Request, Response } from 'express';
import { fetchMCPYaml } from '../services/yaml';
import { deployRepo, DeploymentRequest } from '../services/deployer';
import { PackageService } from '../services/packageService';

const router = express.Router();
const packageService = new PackageService();

router.post('/deploy', async (req: Request, res: Response) => {
  try {
    const { repoUrl, githubToken, branch = 'main' } = req.body;
    
    if (!repoUrl) {
      return res.status(400).json({
        success: false,
        error: 'Missing required field: repoUrl'
      });
    }

    // Extract repo name from URL
    const repoName = repoUrl.replace('https://github.com/', '');
    const [owner, repo] = repoName.split('/');
    
    console.log(`🚀 Starting deployment for ${repoName}...`);

    // Fetch MCP metadata
    let metadata;
    try {
      metadata = await fetchMCPYaml(owner, repo, branch, githubToken);
    } catch (error) {
      console.warn('⚠️ Could not fetch MCP metadata, using defaults');
      metadata = { 
        name: repo,
        description: `MCP Server for ${repo}`,
        port: 3000 
      };
    }

    // Prepare deployment request
    const deploymentRequest: DeploymentRequest = {
      repoUrl,
      repoName,
      branch,
      env: { 
        PORT: metadata.port?.toString() || '3000'
      }
    };

    // Deploy to Google Cloud Run with security validation
    const deploymentResult = await deployRepo(deploymentRequest);

    if (!deploymentResult.success) {
      console.error('❌ Deployment failed:', deploymentResult.error);
      
      // Handle security validation failures
      if (deploymentResult.securityReport) {
        return res.status(400).json({
          success: false,
          error: 'Deployment blocked due to security issues',
          securityReport: deploymentResult.securityReport
        });
      }
      
      return res.status(500).json({
        success: false,
        error: deploymentResult.error || 'Deployment failed'
      });
    }

    const deploymentUrl = deploymentResult.deploymentUrl!;
    console.log('✅ Deployment successful:', deploymentUrl);

    // MCP-specific health check
    try {
      console.log('🔍 Performing MCP health check...');
      const healthRes = await fetch(`${deploymentUrl}/mcp`, {
        method: 'GET',
        headers: { 'Accept': 'application/json' }
      });
      
      if (!healthRes.ok) {
        console.warn(`⚠️ MCP endpoint health check failed with status ${healthRes.status}`);
        // Don't fail deployment, just warn
      } else {
        console.log('✅ MCP endpoint is healthy');
      }
    } catch (err) {
      console.warn('⚠️ MCP health check failed:', err instanceof Error ? err.message : String(err));
      // Don't fail deployment, just warn
    }

    // Register the package in the registry
    console.log('📝 Registering package in registry...');
    const registered = await packageService.createPackage({
      name: metadata.name,
      ...(metadata.version && { version: metadata.version }),
      description: metadata.description,
      source_api_url: repoUrl,
      tags: ['github', 'deployed', 'cloud-run'],
      tools: metadata.tools?.map(tool => ({
        tool_name: tool.name,
        description: tool.description,
        input_schema: tool.inputSchema,
        ...(tool.outputSchema && { output_schema: tool.outputSchema })
      })) || []
    });

    // Create deployment record
    if (registered.id) {
      await packageService.createDeployment(
        registered.id, 
        deploymentUrl, 
        `${deploymentUrl}/mcp`
      );
    }

    console.log('🎉 Deployment and registration complete!');

    res.json({ 
      success: true,
      packageId: registered.id, 
      deploymentUrl,
      mcpEndpoint: `${deploymentUrl}/mcp`,
      serviceName: deploymentResult.serviceName,
      securityReport: deploymentResult.securityReport
    });

  } catch (error: any) {
    console.error('❌ Deploy error:', error);
    
    // Handle specific error types
    if (error.message && error.message.toLowerCase().includes('not accessible')) {
      return res.status(400).json({
        success: false,
        error: 'Repository is private or inaccessible. Please ensure the GitHub App has access to this repository.'
      });
<<<<<<< HEAD
    } else if (error.message && error.message.toLowerCase().includes('google cloud')) {
      res.status(500).json({
=======
    } else if (error.message && error.message.toLowerCase().includes('railway api token')) {
      return res.status(500).json({
>>>>>>> c44b9e07
        success: false,
        error: 'Google Cloud Run deployment service is not configured. Please contact support.'
      });
    } else {
      return res.status(500).json({ 
        success: false,
        error: error.message || 'Internal server error' 
      });
    }
  }
});

export default router;
  <|MERGE_RESOLUTION|>--- conflicted
+++ resolved
@@ -134,13 +134,8 @@
         success: false,
         error: 'Repository is private or inaccessible. Please ensure the GitHub App has access to this repository.'
       });
-<<<<<<< HEAD
     } else if (error.message && error.message.toLowerCase().includes('google cloud')) {
-      res.status(500).json({
-=======
-    } else if (error.message && error.message.toLowerCase().includes('railway api token')) {
       return res.status(500).json({
->>>>>>> c44b9e07
         success: false,
         error: 'Google Cloud Run deployment service is not configured. Please contact support.'
       });
