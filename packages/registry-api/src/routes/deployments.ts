import express, { Request, Response } from 'express';
import { CloudRunService, CloudRunConfig } from '@sigil/container-builder';
import { PackageService } from '../services/packageService';

const router = express.Router();
const packageService = new PackageService();

// Google Cloud Run configuration
const CLOUD_RUN_CONFIG: CloudRunConfig = {
  projectId: process.env.GOOGLE_CLOUD_PROJECT_ID || '',
  region: process.env.GOOGLE_CLOUD_REGION || 'us-central1',
  serviceAccountKey: process.env.GOOGLE_CLOUD_SERVICE_ACCOUNT_KEY || '',
  keyFilePath: process.env.GOOGLE_CLOUD_KEY_FILE_PATH || ''
};

/**
 * Get deployment logs
 * GET /api/v1/deployments/:id/logs
 */
router.get('/:id/logs', async (req: Request, res: Response) => {
  try {
    const { id } = req.params;
    const { limit = 100, since } = req.query;

    console.log(`📋 Fetching logs for deployment ${id}...`);

    // Check if Google Cloud credentials are configured
    if (!CLOUD_RUN_CONFIG.projectId) {
      return res.status(503).json({
        success: false,
        error: 'Google Cloud Run service not configured'
      });
    }

    // Get deployment info from database
    const deployment = await packageService.getDeploymentById(id);
    if (!deployment) {
      return res.status(404).json({
        success: false,
        error: 'Deployment not found'
      });
    }

    // Get service name from deployment metadata
    const serviceName = deployment.id; // This would be the Cloud Run service name in production

    // Initialize Cloud Run service
    const cloudRunService = new CloudRunService(CLOUD_RUN_CONFIG);

    try {
      // Get deployment logs from Cloud Logging
      const logs = await cloudRunService.getDeploymentLogs(serviceName, Number(limit));
      
      // Filter logs by timestamp if 'since' parameter provided
      let filteredLogs = logs;
      if (since) {
        const sinceDate = new Date(since as string);
        filteredLogs = logs.filter(log => {
          // Parse timestamp from log entry (Cloud Logging includes timestamps)
          const logMatch = log.match(/^\d{4}-\d{2}-\d{2}T\d{2}:\d{2}:\d{2}/);
          if (logMatch) {
            const logDate = new Date(logMatch[0]);
            return logDate >= sinceDate;
          }
          return true; // Include logs without parseable timestamps
        });
      }

      console.log(`✅ Retrieved ${filteredLogs.length} log entries`);

      res.json({
        success: true,
        data: {
          deploymentId: id,
          serviceName,
          logs: filteredLogs,
          totalLogs: filteredLogs.length,
          limit: Number(limit),
          since: since || null
        }
      });

    } catch (cloudRunError) {
      console.error('❌ Google Cloud Run logs error:', cloudRunError);
      
      // Return mock logs if Google Cloud API fails
      res.json({
        success: true,
        data: {
          deploymentId: id,
          serviceName,
          logs: [
            `${new Date().toISOString()} INFO MCP server starting...`,
            `${new Date().toISOString()} INFO Listening on port 8080`,
            `${new Date().toISOString()} INFO MCP endpoint available at /mcp`,
            `${new Date().toISOString()} INFO Health check passed`
          ],
          totalLogs: 4,
          limit: Number(limit),
          since: since || null,
          note: 'Google Cloud Run API unavailable - showing simulated logs'
        }
      });
    }

  } catch (error) {
<<<<<<< HEAD
    console.error('❌ Logs error:', error);
    res.status(500).json({
      success: false,
      error: error instanceof Error ? error.message : 'Failed to fetch deployment logs'
=======
    console.error('Error fetching deployment logs:', error);
    return res.status(500).json({
      success: false,
      error: 'Failed to fetch deployment logs',
      message: 'An error occurred while fetching deployment logs'
>>>>>>> c44b9e07
    });
  }
});

/**
 * Get deployment health status
 * GET /api/v1/deployments/:id/health
 */
router.get('/:id/health', async (req: Request, res: Response) => {
  try {
    const { id } = req.params;

    console.log(`🔍 Checking health for deployment ${id}...`);

    // Get deployment info from database
    const deployment = await packageService.getDeploymentById(id);
    if (!deployment) {
      return res.status(404).json({
        success: false,
        error: 'Deployment not found'
      });
    }

    const deploymentUrl = deployment.deployment_url;
    let healthStatus: 'healthy' | 'unhealthy' | 'unknown' = 'unknown';
    let responseTime: number | null = null;
    let statusCode: number | null = null;
    let error: string | null = null;

    // Check MCP endpoint health
    try {
      const startTime = Date.now();
      const response = await fetch(`${deploymentUrl}/mcp`, {
        method: 'GET',
        headers: { 'Accept': 'application/json' },
        signal: AbortSignal.timeout(10000) // 10 second timeout
      });
      
      responseTime = Date.now() - startTime;
      statusCode = response.status;
      healthStatus = response.ok ? 'healthy' : 'unhealthy';
      
      if (!response.ok) {
        error = `HTTP ${response.status}: ${response.statusText}`;
      }

    } catch (fetchError) {
      healthStatus = 'unhealthy';
      error = fetchError instanceof Error ? fetchError.message : 'Health check failed';
      console.warn(`⚠️ Health check failed for ${deploymentUrl}/mcp:`, error);
    }

    // Update deployment health status in database
    await packageService.updateDeploymentHealth(id, healthStatus, new Date().toISOString());

    console.log(`🔍 Health check complete: ${healthStatus} (${responseTime}ms)`);

    res.json({
      success: true,
      data: {
        deploymentId: id,
        deploymentUrl,
        mcpEndpoint: `${deploymentUrl}/mcp`,
        healthStatus,
        responseTime,
        statusCode,
        error,
        checkedAt: new Date().toISOString()
      }
    });

  } catch (error) {
    console.error('Error fetching deployment health:', error);
    return res.status(500).json({
      success: false,
      error: 'Failed to fetch deployment health',
      message: 'An error occurred while fetching deployment health'
    });
  }
});

/**
 * Restart deployment service
 * POST /api/v1/deployments/:id/restart
 */
router.post('/:id/restart', async (req: Request, res: Response) => {
  try {
    const { id } = req.params;

    console.log(`🔄 Restarting deployment ${id}...`);

    // Check if Google Cloud credentials are configured
    if (!CLOUD_RUN_CONFIG.projectId) {
      return res.status(503).json({
        success: false,
        error: 'Google Cloud Run service not configured'
      });
    }

    // Get deployment info from database
    const deployment = await packageService.getDeploymentById(id);
    if (!deployment) {
      return res.status(404).json({
        success: false,
        error: 'Deployment not found'
      });
    }

    // Initialize Cloud Run service
    const cloudRunService = new CloudRunService(CLOUD_RUN_CONFIG);

    try {
      // Get service name from deployment
      const serviceName = deployment.id; // This would be the Cloud Run service name in production
      
      // Restart the service
      const restarted = await cloudRunService.restartService(serviceName);
      
      if (restarted) {
        // Update deployment status
        await packageService.updateDeploymentHealth(id, 'unknown', new Date().toISOString());

        console.log('✅ Service restart initiated');

        res.json({
          success: true,
          data: {
            deploymentId: id,
            serviceName,
            action: 'restart',
            status: 'initiated',
            message: 'Service restart has been initiated. Health status will be updated shortly.',
            initiatedAt: new Date().toISOString()
          }
        });
      } else {
        res.status(500).json({
          success: false,
          error: 'Failed to restart service via Google Cloud Run API'
        });
      }

    } catch (cloudRunError) {
      console.error('❌ Google Cloud Run restart error:', cloudRunError);
      res.status(500).json({
        success: false,
        error: 'Failed to restart service via Google Cloud Run API'
      });
    }

  } catch (error) {
    console.error('Error restarting deployment:', error);
    return res.status(500).json({
      success: false,
      error: 'Failed to restart deployment',
      message: 'An error occurred while restarting the deployment'
    });
  }
});

/**
 * Delete deployment service
 * DELETE /api/v1/deployments/:id
 */
router.delete('/:id', async (req: Request, res: Response) => {
  try {
    const { id } = req.params;
    const { force = false } = req.query;

    console.log(`🗑️ Deleting deployment ${id}${force ? ' (forced)' : ''}...`);

    // Check if Google Cloud credentials are configured
    if (!CLOUD_RUN_CONFIG.projectId) {
      return res.status(503).json({
        success: false,
        error: 'Google Cloud Run service not configured'
      });
    }

    // Get deployment info from database
    const deployment = await packageService.getDeploymentById(id);
    if (!deployment) {
      return res.status(404).json({
        success: false,
        error: 'Deployment not found'
      });
    }

    // Initialize Cloud Run service
    const cloudRunService = new CloudRunService(CLOUD_RUN_CONFIG);

    try {
      // Get service name from deployment metadata
      const serviceName = deployment.id; // This would be the Cloud Run service name in production

      // Delete service from Google Cloud Run
      const deleted = await cloudRunService.deleteService(serviceName);
      
      if (deleted) {
        // Update deployment status in database
        await packageService.updateDeploymentStatus(id, 'inactive');
        
        console.log('✅ Service deleted from Google Cloud Run');

        res.json({
          success: true,
          data: {
            deploymentId: id,
            serviceName,
            action: 'delete',
            status: 'completed',
            message: 'Deployment has been successfully deleted from Google Cloud Run.',
            deletedAt: new Date().toISOString()
          }
        });
      } else {
        res.status(500).json({
          success: false,
          error: 'Failed to delete service from Google Cloud Run'
        });
      }

    } catch (cloudRunError) {
      console.error('❌ Google Cloud Run delete error:', cloudRunError);
      
      if (force) {
        // Force delete from database even if Google Cloud API fails
        await packageService.updateDeploymentStatus(id, 'failed');
        
        res.json({
          success: true,
          data: {
            deploymentId: id,
            action: 'force_delete',
            status: 'completed',
            message: 'Deployment marked as deleted in database (Google Cloud Run API unavailable).',
            deletedAt: new Date().toISOString()
          }
        });
      } else {
        res.status(500).json({
          success: false,
          error: 'Failed to delete service via Google Cloud Run API. Use ?force=true to force delete.'
        });
      }
    }

  } catch (error) {
    console.error('Error deleting deployment:', error);
    return res.status(500).json({
      success: false,
      error: 'Failed to delete deployment',
      message: 'An error occurred while deleting the deployment'
    });
  }
});

/**
 * Get all deployments with health status
 * GET /api/v1/deployments
 */
router.get('/', async (req: Request, res: Response) => {
  try {
    const { status, limit = 50, offset = 0 } = req.query;

    console.log('📋 Fetching deployments...');

    // Get deployments from database
    const deployments = await packageService.getAllDeployments({
      status: status as string,
      limit: Number(limit),
      offset: Number(offset)
    });

    // Enhance with real-time health status for active deployments
    const enhancedDeployments = await Promise.all(
      deployments.map(async (deployment) => {
        if (deployment.status === 'active' && deployment.deployment_url) {
          try {
            // Quick health check
            const response = await fetch(`${deployment.deployment_url}/mcp`, {
              method: 'GET',
              signal: AbortSignal.timeout(5000) // 5 second timeout
            });
            
            return {
              ...deployment,
              realTimeHealth: response.ok ? 'healthy' : 'unhealthy',
              lastChecked: new Date().toISOString()
            };
          } catch {
            return {
              ...deployment,
              realTimeHealth: 'unknown',
              lastChecked: new Date().toISOString()
            };
          }
        }
        
        return {
          ...deployment,
          realTimeHealth: 'unknown',
          lastChecked: deployment.last_health_check
        };
      })
    );

    res.json({
      success: true,
      data: {
        deployments: enhancedDeployments,
        total: enhancedDeployments.length,
        limit: Number(limit),
        offset: Number(offset)
      }
    });

  } catch (error) {
    console.error('❌ Get deployments error:', error);
    res.status(500).json({
      success: false,
      error: error instanceof Error ? error.message : 'Failed to get deployments'
    });
  }
});

export default router; <|MERGE_RESOLUTION|>--- conflicted
+++ resolved
@@ -104,18 +104,10 @@
     }
 
   } catch (error) {
-<<<<<<< HEAD
     console.error('❌ Logs error:', error);
-    res.status(500).json({
+    return res.status(500).json({
       success: false,
       error: error instanceof Error ? error.message : 'Failed to fetch deployment logs'
-=======
-    console.error('Error fetching deployment logs:', error);
-    return res.status(500).json({
-      success: false,
-      error: 'Failed to fetch deployment logs',
-      message: 'An error occurred while fetching deployment logs'
->>>>>>> c44b9e07
     });
   }
 });
