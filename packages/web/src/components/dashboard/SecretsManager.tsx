--- conflicted
+++ resolved
@@ -756,11 +756,7 @@
               <Button
                 onClick={editingSecret ? handleUpdateSecret : handleCreateSecret}
                 disabled={isCreatingSecret || !formData.key.trim() || !formData.value.trim()}
-<<<<<<< HEAD
                 className="bg-black border border-white text-white hover:bg-white hover:text-black"
-=======
-                className="btn-modern hover:bg-neutral-900 hover:text-white"
->>>>>>> 503260f2
               >
                 {isCreatingSecret ? (
                   <Loader2 className="w-4 h-4 mr-2 animate-spin" />
@@ -799,22 +795,14 @@
                   if (newlyCreatedKey) navigator.clipboard.writeText(newlyCreatedKey);
                   toast({ title: "Copied to clipboard", description: "API key has been copied to your clipboard." });
                 }}
-<<<<<<< HEAD
                 className="bg-black border border-white text-white hover:bg-white hover:text-black px-6 py-2"
-=======
-                className="btn-modern-inverted hover:bg-neutral-900 hover:text-white"
->>>>>>> 503260f2
               >
                 Copy
               </Button>
               <Button
                 variant="outline"
                 onClick={() => { setShowKeyModal(false); setNewlyCreatedKey(null); }}
-<<<<<<< HEAD
                 className="border-white/20 text-black bg-white hover:bg-gray-100 px-6 py-2"
-=======
-                className="btn-modern hover:bg-neutral-900 hover:text-white"
->>>>>>> 503260f2
               >
                 Close
               </Button>
