--- conflicted
+++ resolved
@@ -142,7 +142,6 @@
       
       // Simulate deployment steps with progress updates
       const [owner, repo] = selectedRepo.full_name.split('/')
-<<<<<<< HEAD
       
       // Step 2: Build Setup
       setTimeout(() => {
@@ -174,10 +173,7 @@
         })
       }, 8000)
       
-      const result = await deployMCPWithApp(activeGitHubAccount.installationId, owner, repo, selectedBranch)
-=======
       const result = await deployMCPWithApp(activeGitHubAccount.installationId, owner, repo, selectedBranch, user?.id)
->>>>>>> 7fe24557
       
       // Step 5: Complete
       setDeploymentProgress({
